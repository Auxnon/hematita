mod arguments;
mod repl;

use self::{
	arguments::{HELP, Arguments, ExecutionType, Error as ArgumentError},
	repl::repl
};
use std::{convert::TryFrom, io::Error as IOError, process::exit};
use hematita_da_lua::{
	ast::{
		lexer::Lexer,
		parser::{
			Block,
			Error as ParserError,
			Statement,
			TokenIterator,
			parse_block, parse_expression
		},
		Error as ASTError
	},
	compiler::compile_block,
	lua_lib::standard_globals,
	vm::{VirtualMachine, value::{Function, Table}}
};

pub static VERSION: &str = "\
Hematita Da Lua 0.1.0 Beta
Targeting Lua 5.4.3";

fn main() {
	match Arguments::from_env() {
		Ok(Arguments::ShowHelp) => eprintln!("{}", HELP),
		Ok(Arguments::ShowVersion) => eprintln!("{}", VERSION),
		Ok(Arguments::Run {source, execution: ExecutionType::Run}) =>
			run_code(&handle_io(String::try_from(source)), false),
		Ok(Arguments::Run {source, execution: ExecutionType::RunInteractively}) =>
			run_code(&handle_io(String::try_from(source)), true),
		Ok(Arguments::Run {source, execution: ExecutionType::ShowByteCode}) =>
			show_byte_code(&handle_io(String::try_from(source))),
		Ok(Arguments::Run {source, execution: ExecutionType::ShowSyntaxTree}) =>
			show_syntax_tree(&handle_io(String::try_from(source))),
		Ok(Arguments::Run {source, execution: ExecutionType::ShowTokens}) =>
			show_tokens(&handle_io(String::try_from(source))),
		Err(ArgumentError::MissingArgument) => repl(init_vm()),
		a => todo!("{:?}", a)
	}
}

fn handle_io<T>(result: Result<T, IOError>) -> T {
	match result {
		Ok(value) => value,
		Err(error) => {
			eprintln!("io error: {}", error);
			exit(3);
		}
	}
}

fn run_code(code: &str, interactive: bool) {
	match compile(code) {
		Ok(function) => {
			let vm = init_vm();
			match vm.execute(&function, Table::default().arc()) {
				Ok(_) => if interactive {repl(vm)},
				Err(error) => {
					eprintln!("runtime error: {}", error);
					exit(1);
				}
			}
		},
		Err(error) => {
			eprintln!("syntax error: {}", error);
			exit(2);
		}
	}
}

fn show_byte_code(code: &str) {
	match compile(code) {
		Ok(function) => {
			println!("{}", function.chunk)
		},
		Err(error) => {
			eprintln!("syntax error: {}", error);
			exit(2);
		}
	}
}

fn show_syntax_tree(code: &str) {
	let tokens = Lexer {source: code.chars().peekable()};
	let mut tokens = TokenIterator(tokens.peekable());

	match parse_block(&mut tokens) {
		Ok(block) => {
			println!("{}", block)
		},
		Err(error) => {
			eprintln!("syntax error: {}", error);
			exit(2);
		}
	}
}

fn show_tokens(code: &str) {
	let tokens = Lexer {source: code.chars().peekable()};
	let tokens: Vec<_> = tokens.collect();

	println!("{:#?}", tokens)
}

<<<<<<< HEAD
fn compile(code: &str) -> Result<Function, ASTError> {
=======
fn compile<'n>(code: &str) -> Result<Function<'n>, ParserError> {
>>>>>>> 5cc0d328
	let tokens = Lexer {source: code.chars().peekable()};
	let mut tokens = TokenIterator(tokens.peekable());
	let block = parse_block(&mut tokens)?;
	if let Some(token) = tokens.next().transpose()?
		{return Err(ASTError::Parser(ParserError(Some(token))))};
	let chunk = compile_block(&block);
	Ok(chunk.into())
}

<<<<<<< HEAD
fn compile_expression(code: &str) -> Result<Function, ASTError> {
=======
fn compile_expression<'n>(code: &str) -> Result<Function<'n>, ParserError> {
>>>>>>> 5cc0d328
	let tokens = Lexer {source: code.chars().peekable()};
	let mut tokens = TokenIterator(tokens.peekable());
	let expression = parse_expression(&mut tokens)?;
	if let Some(token) = tokens.next().transpose()?
		{return Err(ASTError::Parser(ParserError(Some(token))))};
	let statement = Statement::Return {values: vec![expression]};
	let block = Block(vec![statement]);
	let chunk = compile_block(&block);
	Ok(chunk.into())
}

fn init_vm<'n>() -> VirtualMachine<'n> {
	VirtualMachine::new(standard_globals())
}
<|MERGE_RESOLUTION|>--- conflicted
+++ resolved
@@ -109,11 +109,7 @@
 	println!("{:#?}", tokens)
 }
 
-<<<<<<< HEAD
-fn compile(code: &str) -> Result<Function, ASTError> {
-=======
-fn compile<'n>(code: &str) -> Result<Function<'n>, ParserError> {
->>>>>>> 5cc0d328
+fn compile<'n>(code: &str) -> Result<Function<'n>, ASTError> {
 	let tokens = Lexer {source: code.chars().peekable()};
 	let mut tokens = TokenIterator(tokens.peekable());
 	let block = parse_block(&mut tokens)?;
@@ -123,11 +119,7 @@
 	Ok(chunk.into())
 }
 
-<<<<<<< HEAD
-fn compile_expression(code: &str) -> Result<Function, ASTError> {
-=======
-fn compile_expression<'n>(code: &str) -> Result<Function<'n>, ParserError> {
->>>>>>> 5cc0d328
+fn compile_expression<'n>(code: &str) -> Result<Function<'n>, ASTError> {
 	let tokens = Lexer {source: code.chars().peekable()};
 	let mut tokens = TokenIterator(tokens.peekable());
 	let expression = parse_expression(&mut tokens)?;
